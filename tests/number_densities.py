--- conflicted
+++ resolved
@@ -7,14 +7,11 @@
 MAKE = False
 NUM_FRBS = True
 DENSITY_FRBS = True
-<<<<<<< HEAD
-=======
 
 pop = {}
 pop_types = ('cst', 'sfr', 'smd', 'shallow', 'steep')
 titles = ('Constant', 'SFR', 'SMD', r'$\alpha_{in}=-0.5$',
           r'$\alpha_{in}=-2.0$')
->>>>>>> 7d55e9f2
 
 if MAKE:
     days = 1
@@ -100,44 +97,6 @@
     fig = plt.figure()
     ax = fig.add_subplot(111)
 
-<<<<<<< HEAD
-# Remove lowest bins due to noise
-n_sfr = n_sfr[1:]
-n_constant = n_constant[1:]
-n_smd = n_smd[1:]
-bins = bins[1:]
-
-bincentres = (bins[:-1] + bins[1:]) / 2
-
-if NUM_FRBS:
-    plt.step(bincentres, n_sfr, where='mid', label='SFR')
-    plt.step(bincentres, n_constant, where='mid', label='Constant')
-    plt.step(bincentres, n_smd, where='mid', label='SMD')
-
-    plt.xlabel('$z$')
-    plt.ylabel(r'$n_{\text{FRB}}$')
-    plt.yscale('log')
-    plt.legend()
-    plt.tight_layout()
-    plt.savefig('plots/number_frbs.pdf')
-    plt.clf()
-
-if DENSITY_FRBS:
-    fig = plt.figure()
-    ax = fig.add_subplot(111)
-
-    # Get dV
-    import frbpoppy.precalc as pc
-    d = pc.DistanceTable().lookup(z=bincentres)
-    dvols = d[3]
-    den_sfr = n_sfr / dvols
-    den_con = n_constant / dvols
-    den_smd = n_smd / dvols
-
-    plt.step(bincentres, den_sfr/den_sfr[0], where='mid', label='SFR')
-    plt.step(bincentres, den_con/den_con[0], where='mid', label='Constant')
-    plt.step(bincentres, den_smd/den_smd[0], where='mid', label='SMD')
-=======
     # Get dV
     import frbpoppy.precalc as pc
     d = pc.DistanceTable().lookup(z=bincentres)
@@ -150,7 +109,6 @@
         title = titles[i]
         plt.step(bincentres, dens[s]/dens[s][0], where='mid', label=title)
         i += 1
->>>>>>> 7d55e9f2
 
     plt.xlabel('$z$')
     plt.ylabel(r'$\rho_{\text{FRB}} / \rho_{\text{FRB}}(0)$')
