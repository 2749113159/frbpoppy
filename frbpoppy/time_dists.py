"""Distributions with which burst times can be generated."""
import numpy as np
from scipy.special import gamma


def single(n_srcs=1, n_days=1, z=0):
    """Generate a series of one-off burst times.

    Args:
        n_srcs (int): Number of sources
        n_days (int): Number of days
        z (array): Redshift of sources
    """
    time = np.random.uniform(0, n_days, n_srcs).astype(np.float32)
    time *= (1+z)
    return time[:, np.newaxis]


def regular(rate=2, n_srcs=1, n_days=1, z=0):
    """Generate a series of regular spaced burst times.

    Args:
        rate (float): Number of events per day
        n_srcs (int): Number of sources
        n_days (int): Number of days
        z (array): Redshift of sources
    """
    time_range = np.arange(0, n_days, step=1/rate, dtype=np.float32)

    # Copy to multiple sources
    time = np.tile(time_range, (n_srcs, 1))

    # Add redshift
    time *= (1+z)[:, np.newaxis]
    time[(time > n_days)] = np.nan

    return time


<<<<<<< HEAD
=======
def cyclic(rate=2, n_days=1, n_srcs=1, period=1, frac=.1, z=0):
    """Generate a series of uniform burst times within an activity cycle."

    Args:
        rate (float/array): Number of events per day
        n_days (int): Number of days
        n_srcs (int): Number of sources
        period (float/array): Period of activity cycle (days)
        frac (float/array): Fraction of activity cycle a source is active
        z (float/array): Redshift of sources
    """
    # ensure arguments that may be floats or arrays are arrays (length is number of sources)
    rate = np.atleast_1d(rate)
    period = np.atleast_1d(period)
    frac = np.atleast_1d(frac)
    z = np.atleast_1d(z)

    # get number of bursts to generate for each source
    nburst_per_cycle = (rate * frac * period).astype(int)
    nburst_per_source_max = ((n_days / period) * nburst_per_cycle).astype(int).max()

    # generate burst arrival times within each active period
    times = np.random.uniform(0, frac[:, np.newaxis] * period[:, np.newaxis],
                              (n_srcs, nburst_per_source_max)).astype(np.float32)

    # need to add jump when going to next cycle
    for src_ind in range(n_srcs):
        times += (np.arange(nburst_per_source_max) // nburst_per_cycle[src_ind]) * period[src_ind]

    # sort arrival times per source
    times.sort(axis=1)

    # Add redshift
    if nburst_per_source_max > 0:
        t0 = times[:, 0][:, np.newaxis]
        times -= t0
        times *= (1+z)[:, np.newaxis]
        times += t0

    # Remove bursts past n_days
    times[(times > n_days)] = np.nan

    return times


>>>>>>> 6d2e7cf4
def poisson(**kwargs):
    """Generate a series of poisson times.

    Wrapper to iteratively generate from _poisson_dist

    Args:
        Kwargs from iteratively_gen_times
    """
    # Set distribution from which to draw
    return iteratively_gen_times(_poisson_dist, **kwargs)


def _poisson_dist(dims, rate=0.1):
    """Draw values from a poissonian distribution.

    Args:
        rate (float): Expected number of events per day.
    """
    if not isinstance(rate, np.ndarray):
        return np.random.exponential(1/rate, dims).astype(np.float32)
    else:  # Allow for an array of lambdas
        dims = dims[::-1]
        return np.random.exponential(1/rate, dims).astype(np.float32).T


def clustered(**kwargs):
    """Generate burst times following a Weibull distribution.

    Wrapper to iteratively generate from _weibull_dist

    Args:
        Kwargs from iteratively_gen_times
    """
    return iteratively_gen_times(_weibull_dist, **kwargs)


def _weibull_dist(dims, r=5.7, k=0.34):
    """Generate burst times following a Weibull distribution.

    Args:
        r (float): Rate parameter
        k (float): Shape parameter
    """
    lam = 1/(r*gamma(1 + 1/k))
    if not any([isinstance(p, np.ndarray) for p in (r, k)]):
        return lam*np.random.weibull(k, dims).astype(np.float32)
    else:  # Allow for an array for r's
        dims = dims[::-1]
        return (lam*np.random.weibull(k, dims).astype(np.float32)).T


def iteratively_gen_times(dist, n_srcs=1, n_days=1, z=0, **kwargs):
    """Generate burst times in an iterative manner using a distribution.

    Args:
        dist (func): Distribution from which to draw burst times
        n_srcs (int): Number of sources
        n_days (int): Number of days
        z (array): Redshift of sources
    """
    # Determine the maximum possible number of bursts per source to include
    log_size = 1
    m = int(10**log_size)
    dims = (n_srcs, m)
    time = dist(dims, **kwargs)

    # Converting intervals to time stamps
    time = np.cumsum(time, axis=1)  # This is in fraction of days

    if isinstance(z, np.ndarray):
        time = time*(1+z)[:, np.newaxis]
    else:
        time = time*(1+z)

    # Mask any frbs over the maximum time (Earth perspective)
    time[(time > n_days)] = np.nan

    # Iteratively add extra bursts until over limit
    mask = ~np.isnan(time[:, -1])  # Where more bursts are needed
    sum_mask = np.count_nonzero(mask)

    while sum_mask != 0:  # Add additional columns
        m = int(10**log_size)
        ms = np.full((n_srcs, m), np.nan)

        # Ensure the size of the keyword values for dist are correct
        new_kwargs = kwargs.copy()
        for kw, value in kwargs.items():
            if isinstance(value, np.ndarray) and sum_mask != dims[0]:
                new_kwargs[kw] = kwargs[kw][mask]

        new = dist((sum_mask, m), **new_kwargs)
        new = np.cumsum(new, axis=1)

        # Add redshift correction
        masked_z = z
        if isinstance(z, np.ndarray):
            masked_z = z[mask][:, np.newaxis]
        new *= (1+masked_z)

        new += time[:, -1][mask][:, np.newaxis]  # Ensure cumulative
        new[(new > n_days)] = np.nan  # Apply filter
        ms[mask] = new  # Set up additional columns
        time = np.hstack((time, ms))  # Add to original array

        # Set up for next loop
        if sum_mask == n_srcs:
            log_size += 0.5
        mask = ~np.isnan(time[:, -1])
        sum_mask = np.count_nonzero(mask)

    # Remove any columns filled with NaNs
    time = time[:, ~np.all(np.isnan(time), axis=0)]

    return time<|MERGE_RESOLUTION|>--- conflicted
+++ resolved
@@ -37,8 +37,6 @@
     return time
 
 
-<<<<<<< HEAD
-=======
 def cyclic(rate=2, n_days=1, n_srcs=1, period=1, frac=.1, z=0):
     """Generate a series of uniform burst times within an activity cycle."
 
@@ -84,7 +82,6 @@
     return times
 
 
->>>>>>> 6d2e7cf4
 def poisson(**kwargs):
     """Generate a series of poisson times.
 
