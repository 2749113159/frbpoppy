--- conflicted
+++ resolved
@@ -187,20 +187,7 @@
                                      sigma=self.dm_igm_sigma)
 
         # Dispersion measure of the host (Tendulkar)
-<<<<<<< HEAD
-        if self.dm_host_model == 'normal':
-            frbs.dm_host = dis.trunc_norm(self.dm_host_mu,
-                                          self.dm_host_sigma,
-                                          n_gen).astype(np.float64)
-        elif self.dm_host_model == 'lognormal':
-            frbs.dm_host = np.random.lognormal(self.dm_host_mu,
-                                               self.dm_host_sigma,
-                                               n_gen).astype(np.float64)
-
-        frbs.dm_host /= (1 + frbs.z)
-=======
         self.gen_dm_host()
->>>>>>> 7d55e9f2
 
         # Total dispersion measure
         frbs.dm = frbs.dm_mw + frbs.dm_igm + frbs.dm_host
